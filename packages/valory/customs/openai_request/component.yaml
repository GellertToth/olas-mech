name: openai_request
author: valory
version: 0.1.0
type: custom
description: A tool that runs a prompt against the OpenAI API.
license: Apache-2.0
aea_version: '>=1.0.0, <2.0.0'
fingerprint:
  __init__.py: bafybeibbn67pnrrm4qm3n3kbelvbs3v7fjlrjniywmw2vbizarippidtvi
<<<<<<< HEAD
  openai_request.py: bafybeicjsnajfsinqn5taina45uqxdqpwxlb44f7l4fcr73uzl4b4fjvpa
=======
  openai_request.py: bafybeieaaqti47lnq24kjh2v7icb7bxdjwclkxm2soklblpvg3acd3o7lq
>>>>>>> 61207f56
fingerprint_ignore_patterns: []
entry_point: openai_request.py
callable: run
dependencies:
  openai:
    version: ==1.30.2
  tiktoken:
    version: ==0.7.0
  anthropic:
<<<<<<< HEAD
    version: ==0.23.1
=======
    version: ==0.21.3
>>>>>>> 61207f56
  google-api-python-client:
    version: ==2.95.0<|MERGE_RESOLUTION|>--- conflicted
+++ resolved
@@ -7,11 +7,7 @@
 aea_version: '>=1.0.0, <2.0.0'
 fingerprint:
   __init__.py: bafybeibbn67pnrrm4qm3n3kbelvbs3v7fjlrjniywmw2vbizarippidtvi
-<<<<<<< HEAD
-  openai_request.py: bafybeicjsnajfsinqn5taina45uqxdqpwxlb44f7l4fcr73uzl4b4fjvpa
-=======
   openai_request.py: bafybeieaaqti47lnq24kjh2v7icb7bxdjwclkxm2soklblpvg3acd3o7lq
->>>>>>> 61207f56
 fingerprint_ignore_patterns: []
 entry_point: openai_request.py
 callable: run
@@ -21,10 +17,6 @@
   tiktoken:
     version: ==0.7.0
   anthropic:
-<<<<<<< HEAD
-    version: ==0.23.1
-=======
     version: ==0.21.3
->>>>>>> 61207f56
   google-api-python-client:
     version: ==2.95.0